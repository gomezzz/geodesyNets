from torch import nn
import torch
from ._losses import contrastive_loss

from .external._siren import Siren


def _weights_init(m):
    """Network initialization scheme (note that if xavier uniform is used all outputs will start at, roughly 0.5)

    Args:
        m (torch layer): layer to initialize
    """
    if isinstance(m, nn.Linear):
        nn.init.xavier_uniform_(m.weight)
        nn.init.uniform_(m.bias.data, -0.0, 0.0)


def init_network(encoding, n_neurons=100, activation=nn.Sigmoid(), model_type="default"):
    """ Network architecture. Note that the dimensionality of the first linear layer must match the output of the encoding chosen

    Args:
        encoding (encoding): encoding instance to use for the network
        n_neurons (int, optional): Number of neurons per layer. Defaults to 100.
        activation (torch activation function, optional): Activation function for the last network layer. Defaults to nn.Sigmoid().
        model_type (str,optional): Defines what model to use. Available "siren" "default". Defaults to "default".

    Returns:
        torch model: Initialized model
    """
<<<<<<< HEAD
    #
    model = nn.Sequential(
        nn.Linear(encoding.dim, n_neurons),
        nn.ReLU(),
        nn.Linear(n_neurons, n_neurons),
        nn.ReLU(),
        nn.Linear(n_neurons, n_neurons),
        nn.ReLU(),
        nn.Linear(n_neurons, n_neurons),
        nn.ReLU(),
        nn.Linear(n_neurons, n_neurons),
        nn.ReLU(),
        nn.Linear(n_neurons, n_neurons),
        nn.ReLU(),
        nn.Linear(n_neurons, n_neurons),
        nn.ReLU(),
        nn.Linear(n_neurons, n_neurons),
        nn.ReLU(),
        nn.Linear(n_neurons, n_neurons),
        nn.ReLU(),
        nn.Linear(n_neurons, 1),
        activation,
    )

    # Applying our weight initialization
    _ = model.apply(_weights_init)

    return model
=======
    if model_type == "default":
        model = nn.Sequential(
            nn.Linear(encoding().dim, n_neurons),
            nn.ReLU(),
            nn.Linear(n_neurons, n_neurons),
            nn.ReLU(),
            nn.Linear(n_neurons, n_neurons),
            nn.ReLU(),
            nn.Linear(n_neurons, n_neurons),
            nn.ReLU(),
            nn.Linear(n_neurons, n_neurons),
            nn.ReLU(),
            nn.Linear(n_neurons, n_neurons),
            nn.ReLU(),
            nn.Linear(n_neurons, n_neurons),
            nn.ReLU(),
            nn.Linear(n_neurons, n_neurons),
            nn.ReLU(),
            nn.Linear(n_neurons, n_neurons),
            nn.ReLU(),
            nn.Linear(n_neurons, 1),
            activation,
        )

        # Applying our weight initialization
        _ = model.apply(_weights_init)

        return model

    elif model_type == "siren":
        return Siren(in_features=encoding.dim, out_features=1, hidden_features=100,
                     hidden_layers=9, outermost_linear=True)
>>>>>>> 4a3a43dc


def train_on_batch(targets, labels, model, encoding, loss_fn, optimizer, scheduler, integrator, N):
    """Trains the passed model on the passed batch

    Args:
        targets (tensor): target points for training
        labels (tensor): labels at the target points
        model (torch model): model to train
        encoding (func): encoding function for the model
        loss_fn (func): loss function for training
        optimizer (torch optimizer): torch optimizer to use
        scheduler (torch LR scheduler): torch LR scheduler to use
        integrator (func): integration function to call for the training loss
        N (int): Number of integration points to use for training

    Returns:
        torch tensor: losses
    """
    # Compute the loss (use N=3000 to start with, then, eventually, beef it up to 200000)
    predicted = integrator(targets, model, encoding, N=N)
    c = torch.sum(predicted*labels)/torch.sum(predicted*predicted)
    if loss_fn == contrastive_loss:
        loss = loss_fn(predicted, labels)
    else:
        loss = loss_fn(predicted.view(-1), labels.view(-1))

    # Before the backward pass, use the optimizer object to zero all of the
    # gradients for the variables it will update (which are the learnable
    # weights of the model). This is because by default, gradients are
    # accumulated in buffers( i.e, not overwritten) whenever .backward()
    # is called. Checkout docs of torch.autograd.backward for more details.
    optimizer.zero_grad()

    # Backward pass: compute gradient of the loss with respect to model
    # parameters
    loss.backward()

    # Calling the step function on an Optimizer makes an update to its
    # parameters
    optimizer.step()

    # Perform a step in LR scheduler to update LR
    scheduler.step(loss.item())

    return loss, c<|MERGE_RESOLUTION|>--- conflicted
+++ resolved
@@ -28,39 +28,9 @@
     Returns:
         torch model: Initialized model
     """
-<<<<<<< HEAD
-    #
-    model = nn.Sequential(
-        nn.Linear(encoding.dim, n_neurons),
-        nn.ReLU(),
-        nn.Linear(n_neurons, n_neurons),
-        nn.ReLU(),
-        nn.Linear(n_neurons, n_neurons),
-        nn.ReLU(),
-        nn.Linear(n_neurons, n_neurons),
-        nn.ReLU(),
-        nn.Linear(n_neurons, n_neurons),
-        nn.ReLU(),
-        nn.Linear(n_neurons, n_neurons),
-        nn.ReLU(),
-        nn.Linear(n_neurons, n_neurons),
-        nn.ReLU(),
-        nn.Linear(n_neurons, n_neurons),
-        nn.ReLU(),
-        nn.Linear(n_neurons, n_neurons),
-        nn.ReLU(),
-        nn.Linear(n_neurons, 1),
-        activation,
-    )
-
-    # Applying our weight initialization
-    _ = model.apply(_weights_init)
-
-    return model
-=======
     if model_type == "default":
         model = nn.Sequential(
-            nn.Linear(encoding().dim, n_neurons),
+            nn.Linear(encoding.dim, n_neurons),
             nn.ReLU(),
             nn.Linear(n_neurons, n_neurons),
             nn.ReLU(),
@@ -90,7 +60,6 @@
     elif model_type == "siren":
         return Siren(in_features=encoding.dim, out_features=1, hidden_features=100,
                      hidden_layers=9, outermost_linear=True)
->>>>>>> 4a3a43dc
 
 
 def train_on_batch(targets, labels, model, encoding, loss_fn, optimizer, scheduler, integrator, N):
