--- conflicted
+++ resolved
@@ -218,13 +218,8 @@
 
         if (it % 100 == 0):
             # Save a plot
-<<<<<<< HEAD
-            plot_model_rejection(model, encoding, views_2d=True,
-                                 bw=True, N=50000, alpha=0.1, s=50, save_path=run_folder + "rejection_plot_iter" + format(it, '06d') + ".png", c=c)
-=======
             plot_model_rejection(model, encoding(), views_2d=True,
                                  bw=True, N=PLOTTING_POINTS, alpha=0.1, s=50, save_path=run_folder + "rejection_plot_iter" + format(it, '06d') + ".png", c=c)
->>>>>>> 4a3a43dc
             # And change the batch
             # Sample target points
             target_points = targets_point_sampler()
